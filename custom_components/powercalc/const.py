--- conflicted
+++ resolved
@@ -151,7 +151,6 @@
         "TTRADFRIbulbGU10WS345lm": "LED2005R5",
         "TRADFRI bulb GU10 WW 345lm": "LED2005R5",
         "LEPTITER Recessed spot light": "T1820",
-        "30x90 cm) (L1528": "L1528",
     },
     "Signify Netherlands B.V.": {
         "9290022166": "LCA001",
@@ -168,10 +167,7 @@
         "3417711P6": "LTW017",
         "8718699673147": "LWA001",
         "8718696449691": "LWB010",
-<<<<<<< HEAD
         "8719514328242": "LTA004",
-=======
         "8718699703424": "LCL001",
->>>>>>> e7589027
     },
 }