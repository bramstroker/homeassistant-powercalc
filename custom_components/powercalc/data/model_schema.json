--- conflicted
+++ resolved
@@ -52,7 +52,6 @@
       "type": "string",
       "description": "Use LUT data files from another model"
     },
-<<<<<<< HEAD
     "requires_additional_configuration": {
       "type": "boolean",
       "description": "Defines whether this model needs additional configuration by the user. Used for smart switches and lights where we can only know the standby power, but not the power of connected light bulb"
@@ -61,11 +60,10 @@
       "type": "string",
       "enum": ["light", "smart_switch"],
       "description": "Type of device"
-=======
+    },
     "calculation_enabled_condition": {
       "type": "string",
       "description": "Template which can be evaluated."
->>>>>>> fec870c9
     },
     "linear_config": {
       "type": "object",
