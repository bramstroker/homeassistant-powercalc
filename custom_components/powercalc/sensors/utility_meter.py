--- conflicted
+++ resolved
@@ -4,15 +4,7 @@
 import logging
 from typing import cast
 
-<<<<<<< HEAD
-from homeassistant.components.utility_meter import (
-    TariffSelect
-)
-from homeassistant.helpers.entity_component import EntityComponent
-from homeassistant.components.utility_meter.const import DOMAIN as UTILITY_DOMAIN
-=======
 from homeassistant.components.utility_meter import TariffSelect
->>>>>>> ff59b717
 from homeassistant.components.utility_meter.const import (
     DATA_TARIFF_SENSORS,
     DATA_UTILITY,
@@ -20,18 +12,13 @@
 from homeassistant.components.utility_meter.const import DOMAIN as UTILITY_DOMAIN
 from homeassistant.components.utility_meter.sensor import UtilityMeterSensor
 from homeassistant.const import __short_version__
-from homeassistant.core import split_entity_id
 from homeassistant.helpers.entity_component import EntityComponent
 from homeassistant.helpers.typing import HomeAssistantType
 
 from custom_components.powercalc import DEFAULT_ENERGY_SENSOR_PRECISION
 from custom_components.powercalc.const import (
     CONF_CREATE_UTILITY_METERS,
-<<<<<<< HEAD
     CONF_ENERGY_SENSOR_PRECISION,
-    CONF_UTILITY_METER_TARIFFS,
-=======
->>>>>>> ff59b717
     CONF_UTILITY_METER_OFFSET,
     CONF_UTILITY_METER_TARIFFS,
     CONF_UTILITY_METER_TYPES,
@@ -104,13 +91,7 @@
             tariff_sensors.append(utility_meter)
             utility_meters.append(utility_meter)
 
-<<<<<<< HEAD
-        hass.data[DATA_UTILITY][entity_id] = {
-            DATA_TARIFF_SENSORS: tariff_sensors
-        }
-=======
         hass.data[DATA_UTILITY][entity_id] = {DATA_TARIFF_SENSORS: tariff_sensors}
->>>>>>> ff59b717
 
     return utility_meters
 
@@ -122,7 +103,7 @@
     name: str,
     sensor_config: dict,
     meter_type: str,
-    unique_id=None,
+    unique_id: str = None,
     tariff: str = None,
     tariff_entity: str = None,
 ) -> VirtualUtilityMeter:
