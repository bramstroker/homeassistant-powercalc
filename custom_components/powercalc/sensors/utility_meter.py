from __future__ import annotations

import logging
from awesomeversion import AwesomeVersion
from typing import Union

from homeassistant.helpers import discovery
from homeassistant.components.sensor import DOMAIN as SENSOR_DOMAIN
from homeassistant.components.utility_meter import DOMAIN as UTILITY_DOMAIN
from homeassistant.components.utility_meter import (
    DEFAULT_OFFSET,
)
from homeassistant.components.utility_meter.const import (
    CONF_METER_NET_CONSUMPTION,
    DATA_UTILITY,
    DATA_TARIFF_SENSORS,
    CONF_METER_TYPE,
    CONF_SOURCE_SENSOR,
    CONF_TARIFFS
)
from homeassistant.components.utility_meter.sensor import UtilityMeterSensor
from homeassistant.const import __short_version__

from custom_components.powercalc.const import (
    CONF_CREATE_UTILITY_METERS,
    CONF_UTILITY_METER_TYPES,
)
from custom_components.powercalc.sensors.energy import VirtualEnergySensor
from custom_components.powercalc.sensors.group import GroupedEnergySensor
from homeassistant.helpers.typing import HomeAssistantType

_LOGGER = logging.getLogger(__name__)


def create_utility_meters(
    hass: HomeAssistantType,
    energy_sensor: Union[VirtualEnergySensor, GroupedEnergySensor],
    sensor_config: dict,
) -> list[UtilityMeterSensor]:
    """Create the utility meters"""
    utility_meters = []

    if not sensor_config.get(CONF_CREATE_UTILITY_METERS):
        return []

    meter_types = sensor_config.get(CONF_UTILITY_METER_TYPES)
    for meter_type in meter_types:
        name = f"{energy_sensor.name} {meter_type}"
        entity_id = f"{energy_sensor.entity_id}_{meter_type}"
        _LOGGER.debug("Creating utility_meter sensor: %s", name)

        # Below is for BC purposes. Can be removed somewhere in the future
        if AwesomeVersion(__short_version__) < "2021.10":
<<<<<<< HEAD
            

            # hass.async_create_task(
            #     discovery.async_load_platform(
            #         hass,
            #         SENSOR_DOMAIN,
            #         UTILITY_DOMAIN,
            #         [{CONF_METER: energy_sensor.entity_id, CONF_NAME: name}],
            #         config,
            #     )
            # )

=======
>>>>>>> b3641410
            utility_meter = VirtualUtilityMeterSensor(
                energy_sensor.entity_id, name, meter_type, entity_id
            )
        else:
<<<<<<< HEAD
            hass.data[DATA_UTILITY][entity_id] = {
                CONF_SOURCE_SENSOR: energy_sensor.entity_id,
                CONF_METER_TYPE: meter_type,
                CONF_TARIFFS: [],
                CONF_METER_NET_CONSUMPTION: False
            }

=======
>>>>>>> b3641410
            utility_meter = UtilityMeterSensor(
                parent_meter=entity_id,
                source_entity=energy_sensor.entity_id,
                name=name,
                meter_type=meter_type,
                meter_offset=DEFAULT_OFFSET,
                net_consumption=False
            )
<<<<<<< HEAD

            hass.data[DATA_UTILITY][entity_id][DATA_TARIFF_SENSORS] = [
                utility_meter
            ]
=======
>>>>>>> b3641410
        utility_meters.append(utility_meter)

    return utility_meters


class VirtualUtilityMeterSensor(UtilityMeterSensor):
    """Utility meter resets on each cycle (daily, hourly etc)"""

    def __init__(self, source_entity, name, meter_type, entity_id):
        super().__init__(source_entity, name, meter_type, DEFAULT_OFFSET, False)
        self.entity_id = entity_id<|MERGE_RESOLUTION|>--- conflicted
+++ resolved
@@ -51,26 +51,10 @@
 
         # Below is for BC purposes. Can be removed somewhere in the future
         if AwesomeVersion(__short_version__) < "2021.10":
-<<<<<<< HEAD
-            
-
-            # hass.async_create_task(
-            #     discovery.async_load_platform(
-            #         hass,
-            #         SENSOR_DOMAIN,
-            #         UTILITY_DOMAIN,
-            #         [{CONF_METER: energy_sensor.entity_id, CONF_NAME: name}],
-            #         config,
-            #     )
-            # )
-
-=======
->>>>>>> b3641410
             utility_meter = VirtualUtilityMeterSensor(
                 energy_sensor.entity_id, name, meter_type, entity_id
             )
         else:
-<<<<<<< HEAD
             hass.data[DATA_UTILITY][entity_id] = {
                 CONF_SOURCE_SENSOR: energy_sensor.entity_id,
                 CONF_METER_TYPE: meter_type,
@@ -78,8 +62,6 @@
                 CONF_METER_NET_CONSUMPTION: False
             }
 
-=======
->>>>>>> b3641410
             utility_meter = UtilityMeterSensor(
                 parent_meter=entity_id,
                 source_entity=energy_sensor.entity_id,
@@ -88,13 +70,10 @@
                 meter_offset=DEFAULT_OFFSET,
                 net_consumption=False
             )
-<<<<<<< HEAD
 
             hass.data[DATA_UTILITY][entity_id][DATA_TARIFF_SENSORS] = [
                 utility_meter
             ]
-=======
->>>>>>> b3641410
         utility_meters.append(utility_meter)
 
     return utility_meters
