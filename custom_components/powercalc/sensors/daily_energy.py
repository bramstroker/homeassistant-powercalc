--- conflicted
+++ resolved
@@ -22,11 +22,7 @@
     ENERGY_WATT_HOUR,
     POWER_WATT,
 )
-<<<<<<< HEAD
-from homeassistant.core import callback, HomeAssistant
-=======
 from homeassistant.core import HomeAssistant, callback
->>>>>>> 2f98c503
 from homeassistant.helpers.entity import async_generate_entity_id
 from homeassistant.helpers.event import async_track_time_interval
 from homeassistant.helpers.restore_state import RestoreEntity
@@ -106,13 +102,8 @@
         mode_config.get(CONF_VALUE),
         mode_config.get(CONF_UNIT_OF_MEASUREMENT),
         mode_config.get(CONF_UPDATE_FREQUENCY),
-<<<<<<< HEAD
-        unique_id=sensor_config.get(CONF_UNIQUE_ID),
-        on_time=on_time,
-=======
         sensor_config,
         on_time=mode_config.get(CONF_ON_TIME),
->>>>>>> 2f98c503
         start_time=mode_config.get(CONF_START_TIME),
         rounding_digits=sensor_config.get(CONF_ENERGY_SENSOR_PRECISION),
     )
