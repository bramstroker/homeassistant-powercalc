--- conflicted
+++ resolved
@@ -297,13 +297,9 @@
         if matcher_type == SubProfileMatcherType.ENTITY_ID:
             return EntityIdMatcher(matcher_config["pattern"], matcher_config["profile"])
         if matcher_type == SubProfileMatcherType.INTEGRATION:
-<<<<<<< HEAD
-            return IntegrationMatcher(matcher_config["integration"], matcher_config["profile"])
-=======
             return IntegrationMatcher(
                 matcher_config["integration"], matcher_config["profile"]
             )
->>>>>>> 437cb944
         raise PowercalcSetupError(f"Unknown sub profile matcher type: {matcher_type}")
 
 
