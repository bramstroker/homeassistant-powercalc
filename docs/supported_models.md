--- conflicted
+++ resolved
@@ -1,40 +1,3 @@
-# Supported models
-<<<<<<< HEAD
-|manufacturer| model id |                       name                        |calculation modes| color modes |
-|------------|----------|---------------------------------------------------|-----------------|-------------|
-|belkin      |F7C033    |WeMo smart LED bulb                                |lut              |brightness   |
-|ikea        |LED1536G5 |TRADFRI bulb E14 WS opal 400lm LED1536G5           |lut              |color_temp   |
-|ikea        |LED1545G12|TRADFRI bulb E27 WS opal 980lm LED1545G12          |lut              |color_temp   |
-|ikea        |LED1546G12|TRADFRI bulb E27 WS clear 950lm LED1546G12         |lut              |color_temp   |
-|ikea        |LED1623G12|TRADFRI bulb E27 opal 1000lm LED1623G12            |lut              |brightness   |
-|ikea        |LED1649C5 |TRADFRI bulb E14 W op/ch 400lm LED1649C5           |lut              |brightness   |
-|ikea        |LED1650R5 |TRADFRI bulb GU10 W 400lm LED1650R5                |lut              |brightness   |
-|ikea        |LED1732G11|TRADFRI bulb E27 WS opal 1000lm LED1732G11         |lut              |color_temp   |
-|innr        |RB 175 W  |RB175W E27 806lm 2200K-2700K automatic warm dimming|lut              |brightness   |
-|innr        |RS 125    |RS125 GU10 350lm 2700K                             |lut              |brightness   |
-|signify     |LCA001    |Hue White and Color Ambiance A19 E26 (Gen 5)       |lut              |color_temp,hs|
-|signify     |LCE002    |Hue White and Color Ambiance E14 Candle w/ BT      |lut              |color_temp,hs|
-|signify     |LCT003    |Hue White and Color Ambiance Spot GU10             |lut              |color_temp,hs|
-|signify     |LCT010    |Hue White and Color Ambiance A19 E26 (Gen 3)       |lut              |color_temp,hs|
-|signify     |LCT012    |Hue White and Color Ambiance Candle E12            |lut              |color_temp,hs|
-|signify     |LCT015    |Hue White and Color Ambiance A19 E26 (Gen 4)       |lut              |color_temp,hs|
-|signify     |LCT024    |Hue Play                                           |lut              |color_temp,hs|
-|signify     |LCT026    |Hue Go 2.0                                         |linear           |             |
-|signify     |LLC001    |Philips Living Color Iris                          |lut              |hs           |
-|signify     |LLC010    |Hue Iris                                           |lut              |hs           |
-|signify     |LLC011    |Living Colours Bloom 7099760PH                     |lut              |hs           |
-|signify     |LLC020    |Hue Go                                             |lut              |color_temp,hs|
-|signify     |LTA001    |Hue White Ambiance E27                             |lut              |color_temp   |
-|signify     |LTC001    |Hue Being Ceiling Light                            |lut              |color_temp   |
-|signify     |LTG002    |Hue White Ambiance GU10                            |linear           |             |
-|signify     |LTW001    |Hue White Ambiance A19                             |lut              |color_temp   |
-|signify     |LTW010    |Hue White Ambiance A60 E27 806lm 9290012001A       |lut              |color_temp   |
-|signify     |LWA004    |Hue White Filament Bulb A60 E27                    |lut              |brightness   |
-|signify     |LWB004    |Hue Lux E27 750lm                                  |lut              |brightness   |
-|signify     |LWB006    |Hue White A60 E27 800lm                            |lut              |brightness   |
-|signify     |LWB010    |Hue White A60 E27 806lm                            |lut              |brightness   |
-|sonoff      |B02BA60   |Sonoff B02 Light with dimmer and temperature       |lut              |color_temp   |
-=======
 |manufacturer |      model id      |                       name                        |calculation modes| color modes |
 |-------------|--------------------|---------------------------------------------------|-----------------|-------------|
 |belkin       |F7C033              |WeMo smart LED bulb                                |lut              |brightness   |
@@ -56,8 +19,12 @@
 |signify      |LCT010              |Hue White and Color Ambiance A19 E26 (Gen 3)       |lut              |color_temp,hs|
 |signify      |LCT012              |Hue White and Color Ambiance Candle E12            |lut              |color_temp,hs|
 |signify      |LCT015              |Hue White and Color Ambiance A19 E26 (Gen 4)       |lut              |color_temp,hs|
+|signify      |LCT024              |Hue Play                                           |lut              |color_temp,hs|
+|signify      |LLC001              |Philips Living Color Iris                          |lut              |hs           |
+|signify      |LLC010              |Hue Iris                                           |lut              |hs           |
 |signify      |LLC011              |Living Colours Bloom 7099760PH                     |lut              |hs           |
 |signify      |LLC020              |Hue Go                                             |linear           |             |
+|signify      |LTA001              |Hue White Ambiance E27                             |lut              |color_temp   |
 |signify      |LTC001              |Hue Being Ceiling Light                            |lut              |color_temp   |
 |signify      |LTW001              |Hue White Ambiance A19                             |lut              |color_temp   |
 |signify      |LTW010              |Hue White Ambiance A60 E27 806lm 9290012001A       |lut              |color_temp   |
@@ -66,5 +33,4 @@
 |signify      |LWB004              |Hue Lux E27 750lm                                  |lut              |brightness   |
 |signify      |LWB006              |Hue White A60 E27 800lm                            |lut              |brightness   |
 |signify      |LWB010              |Hue White A60 E27 806lm                            |lut              |brightness   |
-|sonoff       |B02BA60             |Sonoff B02 Light with dimmer and temperature       |lut              |color_temp   |
->>>>>>> c88001d3
+|sonoff       |B02BA60             |Sonoff B02 Light with dimmer and temperature       |lut              |color_temp   |