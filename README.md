--- conflicted
+++ resolved
@@ -53,11 +53,7 @@
     entity_id: light.livingroom_floorlamp
     mode: linear
     min_watt: 0.5
-<<<<<<< HEAD
-    max_watt 8
-=======
     max_watt: 8
->>>>>>> 717ee909
 ```
 
 ### Fixed mode
