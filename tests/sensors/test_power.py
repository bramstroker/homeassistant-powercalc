--- conflicted
+++ resolved
@@ -4,12 +4,9 @@
 from unittest import mock
 
 import pytest
-<<<<<<< HEAD
-=======
 from homeassistant.util import dt
 from pytest_homeassistant_custom_component.common import async_fire_time_changed
 from homeassistant.components import input_boolean, sensor
->>>>>>> cf9d0467
 from homeassistant.components.utility_meter.sensor import SensorDeviceClass
 from homeassistant.components.vacuum import (
     ATTR_BATTERY_LEVEL,
@@ -273,74 +270,74 @@
     assert hass.states.get(power_entity_id).state == "1.50"
 
 
-<<<<<<< HEAD
 async def test_template_entity_tracking(hass: HomeAssistant) -> None:
     await create_input_number(hass, "test", 0)
     await create_input_boolean(hass)
-=======
+
+    await run_powercalc_setup_yaml_config(
+        hass,
+        {
+            CONF_ENTITY_ID: "input_boolean.test",
+            CONF_FIXED: {
+                CONF_POWER: "{{ states('input_number.test') }}"
+            },
+        },
+    )
+
+    hass.states.async_set("input_boolean.test", STATE_ON)
+    await hass.async_block_till_done()
+
+    assert hass.states.get("sensor.test_power").state == "0.00"
+
+    hass.states.async_set("input_number.test", 15)
+    await hass.async_block_till_done()
+
+    assert hass.states.get("sensor.test_power").state == "15.00"
+
+
+async def test_unknown_source_entity_state(hass: HomeAssistant):
+    """Power sensor should be unavailable when source entity state is unknown"""
+    await create_input_boolean(hass)
+    await run_powercalc_setup_yaml_config(
+        hass,
+        {
+            CONF_ENTITY_ID: "input_boolean.test",
+            CONF_FIXED: {
+                CONF_POWER: 20
+            },
+        },
+    )
+    hass.states.async_set("input_boolean.test", STATE_UNKNOWN)
+    await hass.async_block_till_done()
+
+    assert hass.states.get("sensor.test_power").state == STATE_UNAVAILABLE
+
+
+async def test_error_when_model_not_supported(hass: HomeAssistant, caplog: pytest.LogCaptureFixture):
+    caplog.set_level(logging.ERROR)
+
+    await create_input_boolean(hass)
+    await run_powercalc_setup_yaml_config(
+        hass,
+        {
+            CONF_ENTITY_ID: "input_boolean.test",
+            CONF_MANUFACTURER: "Foo",
+            CONF_MODEL: "Bar"
+        },
+    )
+
+    assert not hass.states.get("sensor.test_power")
+
+    assert "Skipping sensor setup" in caplog.text
+
 async def test_sleep_power(hass: HomeAssistant):
     """Test sleep power for devices having a sleep mode"""
     entity_id = "media_player.test"
     power_entity_id = "sensor.test_power"
->>>>>>> cf9d0467
-
-    await run_powercalc_setup_yaml_config(
-        hass,
-        {
-<<<<<<< HEAD
-            CONF_ENTITY_ID: "input_boolean.test",
-            CONF_FIXED: {
-                CONF_POWER: "{{ states('input_number.test') }}"
-            },
-        },
-    )
-
-    hass.states.async_set("input_boolean.test", STATE_ON)
-    await hass.async_block_till_done()
-
-    assert hass.states.get("sensor.test_power").state == "0.00"
-
-    hass.states.async_set("input_number.test", 15)
-    await hass.async_block_till_done()
-
-    assert hass.states.get("sensor.test_power").state == "15.00"
-
-
-async def test_unknown_source_entity_state(hass: HomeAssistant):
-    """Power sensor should be unavailable when source entity state is unknown"""
-    await create_input_boolean(hass)
-    await run_powercalc_setup_yaml_config(
-        hass,
-        {
-            CONF_ENTITY_ID: "input_boolean.test",
-            CONF_FIXED: {
-                CONF_POWER: 20
-            },
-        },
-    )
-    hass.states.async_set("input_boolean.test", STATE_UNKNOWN)
-    await hass.async_block_till_done()
-
-    assert hass.states.get("sensor.test_power").state == STATE_UNAVAILABLE
-
-
-async def test_error_when_model_not_supported(hass: HomeAssistant, caplog: pytest.LogCaptureFixture):
-    caplog.set_level(logging.ERROR)
-
-    await create_input_boolean(hass)
-    await run_powercalc_setup_yaml_config(
-        hass,
-        {
-            CONF_ENTITY_ID: "input_boolean.test",
-            CONF_MANUFACTURER: "Foo",
-            CONF_MODEL: "Bar"
-        },
-    )
-
-    assert not hass.states.get("sensor.test_power")
-
-    assert "Skipping sensor setup" in caplog.text
-=======
+
+    await run_powercalc_setup_yaml_config(
+        hass,
+        {
             CONF_ENTITY_ID: entity_id,
             CONF_STANDBY_POWER: 20,
             CONF_SLEEP_POWER: {
@@ -380,5 +377,4 @@
     async_fire_time_changed(hass, dt.utcnow() + timedelta(seconds=20))
     await hass.async_block_till_done()
 
-    assert hass.states.get(power_entity_id).state == "100.00"
->>>>>>> cf9d0467
+    assert hass.states.get(power_entity_id).state == "100.00"