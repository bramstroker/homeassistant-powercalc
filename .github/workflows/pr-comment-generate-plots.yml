name: PR comment - Generate plots

on:
  pull_request:
    paths:
       - '**/*.csv.gz'

jobs:
  generate-plots:
    name: Generate plots
    runs-on: ubuntu-latest
    steps:
      - uses: actions/checkout@v4
        with:
          ref: ${{ github.event.pull_request.head.sha }}
          fetch-depth: 0
      - uses: ./.github/workflows/poetry-composite-action
        with:
          directory: './utils/visualize'
          cache_dependencies: 'false'
      - uses: actions/github-script@v7
        name: List changed files from the PR
        id: list-files
        with:
          script: |
            const { execSync } = require('child_process')
            const { commits } = context.payload.pull_request
            const rawFiles = execSync(`git diff --name-only HEAD HEAD~${commits} | grep -E '(brightness|color_temp|hs)\\.csv\\.gz$'`).toString()
            const files = rawFiles.split('\n').filter(Boolean)
            core.setOutput('changedFiles', "\"" + files.join("\" \"") + "\"")
      - name: Run visualization tool
        run: |
          cd ./utils/visualize
          for file in ${{ steps.list-files.outputs.changedFiles }}; do
            echo "Generating plot for - ${file}."
            if [ -f "${{ github.workspace }}/${file}" ]; then
              poetry run python plot.py "${{ github.workspace }}/${file}" --output=auto
            fi
          done
      - name: Save PR number
        env:
          PR_NUMBER: ${{ github.event.number }}
        run: |
          echo $PR_NUMBER > .pr_number
      - name: Upload Artifact
        uses: actions/upload-artifact@v4
        with:
          name: plots
<<<<<<< HEAD
          path: ./utils/visualize/*.png
=======
          path: .pr_number ./utils/visualize/*.png
>>>>>>> 349877eb
<|MERGE_RESOLUTION|>--- conflicted
+++ resolved
@@ -46,8 +46,4 @@
         uses: actions/upload-artifact@v4
         with:
           name: plots
-<<<<<<< HEAD
-          path: ./utils/visualize/*.png
-=======
-          path: .pr_number ./utils/visualize/*.png
->>>>>>> 349877eb
+          path: .pr_number ./utils/visualize/*.png